"""
The training script.

Copyright ETH Zurich, Manuel Kaufmann
"""
import collections
import glob
import numpy as np
import os
import sys
import time
import torch
import torch.optim as optim
import utils as U

from configuration import Configuration
from configuration import CONSTANTS as C
from data import AMASSBatch
from data import LMDBDataset
from data_transforms import ToTensor, LogMap, ExtractWindow
from evaluate import evaluate_test
from models import create_model
from motion_metrics import MetricsEngine
from tensorboardX import SummaryWriter
from torch.utils.data import DataLoader
from torchvision.transforms import transforms


def _log_loss_vals(loss_vals, writer, global_step, mode_prefix):
    for k in loss_vals:
        prefix = '{}/{}'.format(k, mode_prefix)
        writer.add_scalar(prefix, loss_vals[k], global_step)


def _evaluate(net, data_loader, metrics_engine):
    """
    Evaluate a model on the given dataset. This computes the loss, but does not do any backpropagation or gradient
    update.
    :param net: The model to evaluate.
    :param data_loader: The dataset.
    :param metrics_engine: MetricsEngine to compute metrics.
    :return: The loss value.
    """
    # Put the model in evaluation mode.
    net.eval()

    # Some book-keeping.
    loss_vals_agg = collections.defaultdict(float)
    n_samples = 0
    metrics_engine.reset()

    with torch.no_grad():
        for abatch in data_loader:
            # Move data to GPU.
            batch_gpu = abatch.to_gpu()

            # Get the predictions.
            model_out = net(batch_gpu)

            # Compute the loss.
            loss_vals, targets = net.backward(batch_gpu, model_out)

            # Accumulate the loss and multiply with the batch size (because the last batch might have different size).
            for k in loss_vals:
                loss_vals_agg[k] += loss_vals[k] * batch_gpu.batch_size

            # Compute metrics.
            metrics_engine.compute_and_aggregate(model_out['predictions'], targets)

            n_samples += batch_gpu.batch_size

    # Compute the correct average for the entire data set.
    for k in loss_vals_agg:
        loss_vals_agg[k] /= n_samples

    return loss_vals_agg


def main(config):
    # Fix seed.
    if config.seed is None:
        config.seed = int(time.time())

    # Define some transforms that are applied to each `AMASSSample` before they are collected into a batch.
    # You can define your own transforms in `data_transforms.py` and add them here.
    rng_extractor = np.random.RandomState(4313)
    window_size = config.seed_seq_len + config.target_seq_len

    # define data transform based on configuration
    if config.repr == 'rotmat':
        train_transform = transforms.Compose([ExtractWindow(window_size, rng_extractor, mode='random'), ToTensor()])
        # For the training data we pass in the `window_size` variable, so that all samples whose length is smaller than
        # `window_size` are rejected.

        valid_transform = transforms.Compose([ToTensor()])
        # Validation data is already in the correct length, so no need to extract windows.

    elif config.repr == 'axangle': 
        train_transform = transforms.Compose([
            ExtractWindow(window_size, rng_extractor, mode='random'),
            LogMap(),
            ToTensor()])

        valid_transform = transforms.Compose([
            LogMap(),
            ToTensor()])
    else:
        raise ValueError(f"Unkown representation: {config.repr}")


    train_data = LMDBDataset(os.path.join(C.DATA_DIR, "training"), transform=train_transform,
                             filter_seq_len=window_size)
    valid_data = LMDBDataset(os.path.join(C.DATA_DIR, "validation"), transform=valid_transform)

    train_loader = DataLoader(train_data,
                              batch_size=config.bs_train,
                              shuffle=True,
                              num_workers=config.data_workers,
                              collate_fn=AMASSBatch.from_sample_list)
    valid_loader = DataLoader(valid_data,
                              batch_size=config.bs_eval,
                              shuffle=False,
                              num_workers=config.data_workers,
                              collate_fn=AMASSBatch.from_sample_list)

    # Load some data statistics, but they are not used further.
    # You may use these stats if you want, but you can also compute them yourself.
    stats = np.load(os.path.join(C.DATA_DIR, "training", "stats.npz"), allow_pickle=True)['stats'].tolist()

    # Set the pose size in the config as models use this later.
    if config.repr == 'rotmat':
        setattr(config, 'pose_size', 15 * 9)
    elif config.repr == 'axangle':
        setattr(config, 'pose_size', 15 * 3)
    else:
        raise ValueError(f"Unkown representation: {config.repr}")

    # Create the model.
    net = create_model(config)
    net.to(C.DEVICE)
    print('Model created with {} trainable parameters'.format(U.count_parameters(net)))

    # Prepare metrics engine.
    me = MetricsEngine(C.METRIC_TARGET_LENGTHS, config.repr)
    me.reset()

    # Create or a new experiment ID and a folder where to store logs and config.
    experiment_id = int(time.time())
    experiment_name = net.model_name()
    model_dir = U.create_model_dir(C.EXPERIMENT_DIR, experiment_id, experiment_name)

    # Save code as zip and config as json into the model directory.
    code_files = glob.glob('./*.py', recursive=False)
    U.export_code(code_files, os.path.join(model_dir, 'code.zip'))
    config.to_json(os.path.join(model_dir, 'config.json'))

    # Save the command line that was used.
    cmd = sys.argv[0] + ' ' + ' '.join(sys.argv[1:])
    with open(os.path.join(model_dir, 'cmd.txt'), 'w') as f:
        f.write(cmd)

    # Create a checkpoint file for the best model.
    checkpoint_file = os.path.join(model_dir, 'model.pth')
    print('Saving checkpoints to {}'.format(checkpoint_file))

    # Create Tensorboard logger.
    writer = SummaryWriter(os.path.join(model_dir, 'logs'))

    # Define the optimizer.
    if config.opt == "adam":
        optimizer = optim.Adam(net.parameters(), lr=config.lr)
        print("optimizer= Adam")
    else:
        optimizer = optim.SGD(net.parameters(), lr=config.lr)
        print("optimizer= SGD")
        
    if config.use_lr_decay:
        print("using LR decay")
        scheduler = torch.optim.lr_scheduler.StepLR(optimizer,
                                                    step_size=config.lr_decay_step,
                                                    gamma=config.lr_decay_rate,
                                                    last_epoch=-1)
<<<<<<< HEAD
=======
    
    
>>>>>>> bf51ed3a
    
    # Training loop.
    global_step = 0
    best_valid_loss = float('inf')
    for epoch in range(config.n_epochs):

        for i, abatch in enumerate(train_loader):
            start = time.time()
            optimizer.zero_grad()

            # Move data to GPU.
            batch_gpu = abatch.to_gpu()

            # Get the predictions.
            model_out = net(batch_gpu)

            # Compute gradients.
            train_losses, targets = net.backward(batch_gpu, model_out)

            # Update params.
            if config.clip_gradient:
                torch.nn.utils.clip_grad_norm_(net.parameters(), max_norm=1)

            optimizer.step()
            scheduler.step()

            if config.use_lr_decay:
                scheduler.step()
            elapsed = time.time() - start

            # Write training stats to Tensorboard.
            _log_loss_vals(train_losses, writer, global_step, 'train')
            writer.add_scalar('lr', config.lr, global_step)

            if global_step % (config.print_every - 1) == 0:
                loss_string = ' '.join(['{}: {:.6f}'.format(k, train_losses[k]) for k in train_losses])
                print('[TRAIN {:0>5d} | {:0>3d}] {} elapsed: {:.3f} secs'.format(
                    i + 1, epoch + 1, loss_string, elapsed))
                me.reset()
                me.compute_and_aggregate(model_out['predictions'], targets)
                me.to_tensorboard_log(me.get_final_metrics(), writer, global_step, 'train')

            if global_step % (config.eval_every - 1) == 0:
                # Evaluate on validation.
                start = time.time()
                net.eval()
                valid_losses = _evaluate(net, valid_loader, me)
                valid_metrics = me.get_final_metrics()
                elapsed = time.time() - start

                # Log to console.
                loss_string = ' '.join(['{}: {:.6f}'.format(k, valid_losses[k]) for k in valid_losses])
                print('[VALID {:0>5d} | {:0>3d}] {} elapsed: {:.3f} secs'.format(
                    i + 1, epoch + 1, loss_string, elapsed))
                print('[VALID {:0>5d} | {:0>3d}] {}'.format(i+1, epoch+1, me.get_summary_string(valid_metrics)))

                # Log to tensorboard.
                _log_loss_vals(valid_losses, writer, global_step, 'valid')
                me.to_tensorboard_log(valid_metrics, writer, global_step, 'valid')

                # Save the current model if it's better than what we've seen before.
                if valid_losses['total_loss'] < best_valid_loss:
                    best_valid_loss = valid_losses['total_loss']
                    torch.save({
                        'iteration': i,
                        'epoch': epoch,
                        'global_step': global_step,
                        'model_state_dict': net.state_dict(),
                        'optimizer_state_dict': optimizer.state_dict(),
                        'train_loss': train_losses['total_loss'],
                        'valid_loss': valid_losses['total_loss'],
                    }, checkpoint_file)

                # Make sure the model is in training mode again.
                net.train()

            global_step += 1

    # After the training, evaluate the model on the test and generate the result file that can be uploaded to the
    # submission system. The submission file will be stored in the model directory.
    evaluate_test(experiment_id)


if __name__ == '__main__':
    main(Configuration.parse_cmd())
<|MERGE_RESOLUTION|>--- conflicted
+++ resolved
@@ -1,272 +1,267 @@
-"""
-The training script.
-
-Copyright ETH Zurich, Manuel Kaufmann
-"""
-import collections
-import glob
-import numpy as np
-import os
-import sys
-import time
-import torch
-import torch.optim as optim
-import utils as U
-
-from configuration import Configuration
-from configuration import CONSTANTS as C
-from data import AMASSBatch
-from data import LMDBDataset
-from data_transforms import ToTensor, LogMap, ExtractWindow
-from evaluate import evaluate_test
-from models import create_model
-from motion_metrics import MetricsEngine
-from tensorboardX import SummaryWriter
-from torch.utils.data import DataLoader
-from torchvision.transforms import transforms
-
-
-def _log_loss_vals(loss_vals, writer, global_step, mode_prefix):
-    for k in loss_vals:
-        prefix = '{}/{}'.format(k, mode_prefix)
-        writer.add_scalar(prefix, loss_vals[k], global_step)
-
-
-def _evaluate(net, data_loader, metrics_engine):
-    """
-    Evaluate a model on the given dataset. This computes the loss, but does not do any backpropagation or gradient
-    update.
-    :param net: The model to evaluate.
-    :param data_loader: The dataset.
-    :param metrics_engine: MetricsEngine to compute metrics.
-    :return: The loss value.
-    """
-    # Put the model in evaluation mode.
-    net.eval()
-
-    # Some book-keeping.
-    loss_vals_agg = collections.defaultdict(float)
-    n_samples = 0
-    metrics_engine.reset()
-
-    with torch.no_grad():
-        for abatch in data_loader:
-            # Move data to GPU.
-            batch_gpu = abatch.to_gpu()
-
-            # Get the predictions.
-            model_out = net(batch_gpu)
-
-            # Compute the loss.
-            loss_vals, targets = net.backward(batch_gpu, model_out)
-
-            # Accumulate the loss and multiply with the batch size (because the last batch might have different size).
-            for k in loss_vals:
-                loss_vals_agg[k] += loss_vals[k] * batch_gpu.batch_size
-
-            # Compute metrics.
-            metrics_engine.compute_and_aggregate(model_out['predictions'], targets)
-
-            n_samples += batch_gpu.batch_size
-
-    # Compute the correct average for the entire data set.
-    for k in loss_vals_agg:
-        loss_vals_agg[k] /= n_samples
-
-    return loss_vals_agg
-
-
-def main(config):
-    # Fix seed.
-    if config.seed is None:
-        config.seed = int(time.time())
-
-    # Define some transforms that are applied to each `AMASSSample` before they are collected into a batch.
-    # You can define your own transforms in `data_transforms.py` and add them here.
-    rng_extractor = np.random.RandomState(4313)
-    window_size = config.seed_seq_len + config.target_seq_len
-
-    # define data transform based on configuration
-    if config.repr == 'rotmat':
-        train_transform = transforms.Compose([ExtractWindow(window_size, rng_extractor, mode='random'), ToTensor()])
-        # For the training data we pass in the `window_size` variable, so that all samples whose length is smaller than
-        # `window_size` are rejected.
-
-        valid_transform = transforms.Compose([ToTensor()])
-        # Validation data is already in the correct length, so no need to extract windows.
-
-    elif config.repr == 'axangle': 
-        train_transform = transforms.Compose([
-            ExtractWindow(window_size, rng_extractor, mode='random'),
-            LogMap(),
-            ToTensor()])
-
-        valid_transform = transforms.Compose([
-            LogMap(),
-            ToTensor()])
-    else:
-        raise ValueError(f"Unkown representation: {config.repr}")
-
-
-    train_data = LMDBDataset(os.path.join(C.DATA_DIR, "training"), transform=train_transform,
-                             filter_seq_len=window_size)
-    valid_data = LMDBDataset(os.path.join(C.DATA_DIR, "validation"), transform=valid_transform)
-
-    train_loader = DataLoader(train_data,
-                              batch_size=config.bs_train,
-                              shuffle=True,
-                              num_workers=config.data_workers,
-                              collate_fn=AMASSBatch.from_sample_list)
-    valid_loader = DataLoader(valid_data,
-                              batch_size=config.bs_eval,
-                              shuffle=False,
-                              num_workers=config.data_workers,
-                              collate_fn=AMASSBatch.from_sample_list)
-
-    # Load some data statistics, but they are not used further.
-    # You may use these stats if you want, but you can also compute them yourself.
-    stats = np.load(os.path.join(C.DATA_DIR, "training", "stats.npz"), allow_pickle=True)['stats'].tolist()
-
-    # Set the pose size in the config as models use this later.
-    if config.repr == 'rotmat':
-        setattr(config, 'pose_size', 15 * 9)
-    elif config.repr == 'axangle':
-        setattr(config, 'pose_size', 15 * 3)
-    else:
-        raise ValueError(f"Unkown representation: {config.repr}")
-
-    # Create the model.
-    net = create_model(config)
-    net.to(C.DEVICE)
-    print('Model created with {} trainable parameters'.format(U.count_parameters(net)))
-
-    # Prepare metrics engine.
-    me = MetricsEngine(C.METRIC_TARGET_LENGTHS, config.repr)
-    me.reset()
-
-    # Create or a new experiment ID and a folder where to store logs and config.
-    experiment_id = int(time.time())
-    experiment_name = net.model_name()
-    model_dir = U.create_model_dir(C.EXPERIMENT_DIR, experiment_id, experiment_name)
-
-    # Save code as zip and config as json into the model directory.
-    code_files = glob.glob('./*.py', recursive=False)
-    U.export_code(code_files, os.path.join(model_dir, 'code.zip'))
-    config.to_json(os.path.join(model_dir, 'config.json'))
-
-    # Save the command line that was used.
-    cmd = sys.argv[0] + ' ' + ' '.join(sys.argv[1:])
-    with open(os.path.join(model_dir, 'cmd.txt'), 'w') as f:
-        f.write(cmd)
-
-    # Create a checkpoint file for the best model.
-    checkpoint_file = os.path.join(model_dir, 'model.pth')
-    print('Saving checkpoints to {}'.format(checkpoint_file))
-
-    # Create Tensorboard logger.
-    writer = SummaryWriter(os.path.join(model_dir, 'logs'))
-
-    # Define the optimizer.
-    if config.opt == "adam":
-        optimizer = optim.Adam(net.parameters(), lr=config.lr)
-        print("optimizer= Adam")
-    else:
-        optimizer = optim.SGD(net.parameters(), lr=config.lr)
-        print("optimizer= SGD")
-        
-    if config.use_lr_decay:
-        print("using LR decay")
-        scheduler = torch.optim.lr_scheduler.StepLR(optimizer,
-                                                    step_size=config.lr_decay_step,
-                                                    gamma=config.lr_decay_rate,
-                                                    last_epoch=-1)
-<<<<<<< HEAD
-=======
-    
-    
->>>>>>> bf51ed3a
-    
-    # Training loop.
-    global_step = 0
-    best_valid_loss = float('inf')
-    for epoch in range(config.n_epochs):
-
-        for i, abatch in enumerate(train_loader):
-            start = time.time()
-            optimizer.zero_grad()
-
-            # Move data to GPU.
-            batch_gpu = abatch.to_gpu()
-
-            # Get the predictions.
-            model_out = net(batch_gpu)
-
-            # Compute gradients.
-            train_losses, targets = net.backward(batch_gpu, model_out)
-
-            # Update params.
-            if config.clip_gradient:
-                torch.nn.utils.clip_grad_norm_(net.parameters(), max_norm=1)
-
-            optimizer.step()
-            scheduler.step()
-
-            if config.use_lr_decay:
-                scheduler.step()
-            elapsed = time.time() - start
-
-            # Write training stats to Tensorboard.
-            _log_loss_vals(train_losses, writer, global_step, 'train')
-            writer.add_scalar('lr', config.lr, global_step)
-
-            if global_step % (config.print_every - 1) == 0:
-                loss_string = ' '.join(['{}: {:.6f}'.format(k, train_losses[k]) for k in train_losses])
-                print('[TRAIN {:0>5d} | {:0>3d}] {} elapsed: {:.3f} secs'.format(
-                    i + 1, epoch + 1, loss_string, elapsed))
-                me.reset()
-                me.compute_and_aggregate(model_out['predictions'], targets)
-                me.to_tensorboard_log(me.get_final_metrics(), writer, global_step, 'train')
-
-            if global_step % (config.eval_every - 1) == 0:
-                # Evaluate on validation.
-                start = time.time()
-                net.eval()
-                valid_losses = _evaluate(net, valid_loader, me)
-                valid_metrics = me.get_final_metrics()
-                elapsed = time.time() - start
-
-                # Log to console.
-                loss_string = ' '.join(['{}: {:.6f}'.format(k, valid_losses[k]) for k in valid_losses])
-                print('[VALID {:0>5d} | {:0>3d}] {} elapsed: {:.3f} secs'.format(
-                    i + 1, epoch + 1, loss_string, elapsed))
-                print('[VALID {:0>5d} | {:0>3d}] {}'.format(i+1, epoch+1, me.get_summary_string(valid_metrics)))
-
-                # Log to tensorboard.
-                _log_loss_vals(valid_losses, writer, global_step, 'valid')
-                me.to_tensorboard_log(valid_metrics, writer, global_step, 'valid')
-
-                # Save the current model if it's better than what we've seen before.
-                if valid_losses['total_loss'] < best_valid_loss:
-                    best_valid_loss = valid_losses['total_loss']
-                    torch.save({
-                        'iteration': i,
-                        'epoch': epoch,
-                        'global_step': global_step,
-                        'model_state_dict': net.state_dict(),
-                        'optimizer_state_dict': optimizer.state_dict(),
-                        'train_loss': train_losses['total_loss'],
-                        'valid_loss': valid_losses['total_loss'],
-                    }, checkpoint_file)
-
-                # Make sure the model is in training mode again.
-                net.train()
-
-            global_step += 1
-
-    # After the training, evaluate the model on the test and generate the result file that can be uploaded to the
-    # submission system. The submission file will be stored in the model directory.
-    evaluate_test(experiment_id)
-
-
-if __name__ == '__main__':
-    main(Configuration.parse_cmd())
+"""
+The training script.
+
+Copyright ETH Zurich, Manuel Kaufmann
+"""
+import collections
+import glob
+import numpy as np
+import os
+import sys
+import time
+import torch
+import torch.optim as optim
+import utils as U
+
+from configuration import Configuration
+from configuration import CONSTANTS as C
+from data import AMASSBatch
+from data import LMDBDataset
+from data_transforms import ToTensor, LogMap, ExtractWindow
+from evaluate import evaluate_test
+from models import create_model
+from motion_metrics import MetricsEngine
+from tensorboardX import SummaryWriter
+from torch.utils.data import DataLoader
+from torchvision.transforms import transforms
+
+
+def _log_loss_vals(loss_vals, writer, global_step, mode_prefix):
+    for k in loss_vals:
+        prefix = '{}/{}'.format(k, mode_prefix)
+        writer.add_scalar(prefix, loss_vals[k], global_step)
+
+
+def _evaluate(net, data_loader, metrics_engine):
+    """
+    Evaluate a model on the given dataset. This computes the loss, but does not do any backpropagation or gradient
+    update.
+    :param net: The model to evaluate.
+    :param data_loader: The dataset.
+    :param metrics_engine: MetricsEngine to compute metrics.
+    :return: The loss value.
+    """
+    # Put the model in evaluation mode.
+    net.eval()
+
+    # Some book-keeping.
+    loss_vals_agg = collections.defaultdict(float)
+    n_samples = 0
+    metrics_engine.reset()
+
+    with torch.no_grad():
+        for abatch in data_loader:
+            # Move data to GPU.
+            batch_gpu = abatch.to_gpu()
+
+            # Get the predictions.
+            model_out = net(batch_gpu)
+
+            # Compute the loss.
+            loss_vals, targets = net.backward(batch_gpu, model_out)
+
+            # Accumulate the loss and multiply with the batch size (because the last batch might have different size).
+            for k in loss_vals:
+                loss_vals_agg[k] += loss_vals[k] * batch_gpu.batch_size
+
+            # Compute metrics.
+            metrics_engine.compute_and_aggregate(model_out['predictions'], targets)
+
+            n_samples += batch_gpu.batch_size
+
+    # Compute the correct average for the entire data set.
+    for k in loss_vals_agg:
+        loss_vals_agg[k] /= n_samples
+
+    return loss_vals_agg
+
+
+def main(config):
+    # Fix seed.
+    if config.seed is None:
+        config.seed = int(time.time())
+
+    # Define some transforms that are applied to each `AMASSSample` before they are collected into a batch.
+    # You can define your own transforms in `data_transforms.py` and add them here.
+    rng_extractor = np.random.RandomState(4313)
+    window_size = config.seed_seq_len + config.target_seq_len
+
+    # define data transform based on configuration
+    if config.repr == 'rotmat':
+        train_transform = transforms.Compose([ExtractWindow(window_size, rng_extractor, mode='random'), ToTensor()])
+        # For the training data we pass in the `window_size` variable, so that all samples whose length is smaller than
+        # `window_size` are rejected.
+
+        valid_transform = transforms.Compose([ToTensor()])
+        # Validation data is already in the correct length, so no need to extract windows.
+
+    elif config.repr == 'axangle': 
+        train_transform = transforms.Compose([
+            ExtractWindow(window_size, rng_extractor, mode='random'),
+            LogMap(),
+            ToTensor()])
+
+        valid_transform = transforms.Compose([
+            LogMap(),
+            ToTensor()])
+    else:
+        raise ValueError(f"Unkown representation: {config.repr}")
+
+
+    train_data = LMDBDataset(os.path.join(C.DATA_DIR, "training"), transform=train_transform,
+                             filter_seq_len=window_size)
+    valid_data = LMDBDataset(os.path.join(C.DATA_DIR, "validation"), transform=valid_transform)
+
+    train_loader = DataLoader(train_data,
+                              batch_size=config.bs_train,
+                              shuffle=True,
+                              num_workers=config.data_workers,
+                              collate_fn=AMASSBatch.from_sample_list)
+    valid_loader = DataLoader(valid_data,
+                              batch_size=config.bs_eval,
+                              shuffle=False,
+                              num_workers=config.data_workers,
+                              collate_fn=AMASSBatch.from_sample_list)
+
+    # Load some data statistics, but they are not used further.
+    # You may use these stats if you want, but you can also compute them yourself.
+    stats = np.load(os.path.join(C.DATA_DIR, "training", "stats.npz"), allow_pickle=True)['stats'].tolist()
+
+    # Set the pose size in the config as models use this later.
+    if config.repr == 'rotmat':
+        setattr(config, 'pose_size', 15 * 9)
+    elif config.repr == 'axangle':
+        setattr(config, 'pose_size', 15 * 3)
+    else:
+        raise ValueError(f"Unkown representation: {config.repr}")
+
+    # Create the model.
+    net = create_model(config)
+    net.to(C.DEVICE)
+    print('Model created with {} trainable parameters'.format(U.count_parameters(net)))
+
+    # Prepare metrics engine.
+    me = MetricsEngine(C.METRIC_TARGET_LENGTHS, config.repr)
+    me.reset()
+
+    # Create or a new experiment ID and a folder where to store logs and config.
+    experiment_id = int(time.time())
+    experiment_name = net.model_name()
+    model_dir = U.create_model_dir(C.EXPERIMENT_DIR, experiment_id, experiment_name)
+
+    # Save code as zip and config as json into the model directory.
+    code_files = glob.glob('./*.py', recursive=False)
+    U.export_code(code_files, os.path.join(model_dir, 'code.zip'))
+    config.to_json(os.path.join(model_dir, 'config.json'))
+
+    # Save the command line that was used.
+    cmd = sys.argv[0] + ' ' + ' '.join(sys.argv[1:])
+    with open(os.path.join(model_dir, 'cmd.txt'), 'w') as f:
+        f.write(cmd)
+
+    # Create a checkpoint file for the best model.
+    checkpoint_file = os.path.join(model_dir, 'model.pth')
+    print('Saving checkpoints to {}'.format(checkpoint_file))
+
+    # Create Tensorboard logger.
+    writer = SummaryWriter(os.path.join(model_dir, 'logs'))
+
+    # Define the optimizer.
+    if config.opt == "adam":
+        optimizer = optim.Adam(net.parameters(), lr=config.lr)
+        print("optimizer= Adam")
+    else:
+        optimizer = optim.SGD(net.parameters(), lr=config.lr)
+        print("optimizer= SGD")
+        
+    if config.use_lr_decay:
+        print("using LR decay")
+        scheduler = torch.optim.lr_scheduler.StepLR(optimizer,
+                                                    step_size=config.lr_decay_step,
+                                                    gamma=config.lr_decay_rate,
+                                                    last_epoch=-1)
+    
+    # Training loop.
+    global_step = 0
+    best_valid_loss = float('inf')
+    for epoch in range(config.n_epochs):
+
+        for i, abatch in enumerate(train_loader):
+            start = time.time()
+            optimizer.zero_grad()
+
+            # Move data to GPU.
+            batch_gpu = abatch.to_gpu()
+
+            # Get the predictions.
+            model_out = net(batch_gpu)
+
+            # Compute gradients.
+            train_losses, targets = net.backward(batch_gpu, model_out)
+
+            # Update params.
+            if config.clip_gradient:
+                torch.nn.utils.clip_grad_norm_(net.parameters(), max_norm=1)
+
+            optimizer.step()
+            scheduler.step()
+
+            if config.use_lr_decay:
+                scheduler.step()
+            elapsed = time.time() - start
+
+            # Write training stats to Tensorboard.
+            _log_loss_vals(train_losses, writer, global_step, 'train')
+            writer.add_scalar('lr', config.lr, global_step)
+
+            if global_step % (config.print_every - 1) == 0:
+                loss_string = ' '.join(['{}: {:.6f}'.format(k, train_losses[k]) for k in train_losses])
+                print('[TRAIN {:0>5d} | {:0>3d}] {} elapsed: {:.3f} secs'.format(
+                    i + 1, epoch + 1, loss_string, elapsed))
+                me.reset()
+                me.compute_and_aggregate(model_out['predictions'], targets)
+                me.to_tensorboard_log(me.get_final_metrics(), writer, global_step, 'train')
+
+            if global_step % (config.eval_every - 1) == 0:
+                # Evaluate on validation.
+                start = time.time()
+                net.eval()
+                valid_losses = _evaluate(net, valid_loader, me)
+                valid_metrics = me.get_final_metrics()
+                elapsed = time.time() - start
+
+                # Log to console.
+                loss_string = ' '.join(['{}: {:.6f}'.format(k, valid_losses[k]) for k in valid_losses])
+                print('[VALID {:0>5d} | {:0>3d}] {} elapsed: {:.3f} secs'.format(
+                    i + 1, epoch + 1, loss_string, elapsed))
+                print('[VALID {:0>5d} | {:0>3d}] {}'.format(i+1, epoch+1, me.get_summary_string(valid_metrics)))
+
+                # Log to tensorboard.
+                _log_loss_vals(valid_losses, writer, global_step, 'valid')
+                me.to_tensorboard_log(valid_metrics, writer, global_step, 'valid')
+
+                # Save the current model if it's better than what we've seen before.
+                if valid_losses['total_loss'] < best_valid_loss:
+                    best_valid_loss = valid_losses['total_loss']
+                    torch.save({
+                        'iteration': i,
+                        'epoch': epoch,
+                        'global_step': global_step,
+                        'model_state_dict': net.state_dict(),
+                        'optimizer_state_dict': optimizer.state_dict(),
+                        'train_loss': train_losses['total_loss'],
+                        'valid_loss': valid_losses['total_loss'],
+                    }, checkpoint_file)
+
+                # Make sure the model is in training mode again.
+                net.train()
+
+            global_step += 1
+
+    # After the training, evaluate the model on the test and generate the result file that can be uploaded to the
+    # submission system. The submission file will be stored in the model directory.
+    evaluate_test(experiment_id)
+
+
+if __name__ == '__main__':
+    main(Configuration.parse_cmd())