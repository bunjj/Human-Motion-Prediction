"""
Some utility functions.

Copyright ETH Zurich, Manuel Kaufmann
"""
import glob
import os
import zipfile
import numpy as np
<<<<<<< HEAD
=======
import cv2

>>>>>>> 5db83896

def create_model_dir(experiment_main_dir, experiment_id, model_summary):
    """
    Create a new model directory.
    :param experiment_main_dir: Where all experiments are stored.
    :param experiment_id: The ID of this experiment.
    :param model_summary: A summary string of the model.
    :return: A directory where we can store model logs. Raises an exception if the model directory already exists.
    """
    model_name = "{}-{}".format(experiment_id, model_summary)
    model_dir = os.path.join(experiment_main_dir, model_name)
    if os.path.exists(model_dir):
        raise ValueError("Model directory already exists {}".format(model_dir))
    os.makedirs(model_dir)
    return model_dir


def get_model_dir(experiment_dir, model_id):
    """Return the directory in `experiment_dir` that contains the given `model_id` string."""
    model_dir = glob.glob(os.path.join(experiment_dir, str(model_id) + "-*"), recursive=False)
    return None if len(model_dir) == 0 else model_dir[0]


def export_code(file_list, output_file):
    """Stores files in a zip."""
    if not output_file.endswith('.zip'):
        output_file += '.zip'
    ofile = output_file
    counter = 0
    while os.path.exists(ofile):
        counter += 1
        ofile = output_file.replace('.zip', '_{}.zip'.format(counter))
    zipf = zipfile.ZipFile(ofile, mode="w", compression=zipfile.ZIP_DEFLATED)
    for f in file_list:
        zipf.write(f)
    zipf.close()


def count_parameters(net):
    """Count number of trainable parameters in `net`."""
    return sum(p.numel() for p in net.parameters() if p.requires_grad)

<<<<<<< HEAD
def get_dct_matrix(N):
    """
    Construct DCT and IDCT matrice for (inverse) discrete cosine transform.
    Adapted from https://github.com/wei-mao-2019/LearnTrajDep/blob/master/utils/data_utils.py#L781
    """
    dct_m = np.eye(N)
    for k in np.arange(N):
        for i in np.arange(N):
            w = np.sqrt(2 / N)
            if k == 0:
                w = np.sqrt(1 / N)
            dct_m[k, i] = w * np.cos(np.pi * (i + 1 / 2) * k / N)
    idct_m = np.linalg.inv(dct_m)
    return dct_m, idct_m
=======

def rotmat2axangle(rotmats):
    """Transform rotation matrix to axis angle representation."""

    if type(rotmats) is not np.ndarray:
        raise ValueError('Rodrigues only works on numpy arrays')
    
    # store original shape
    shape = rotmats.shape[:-1]
    assert (shape[-1] % 9 == 0) or (len(shape)>1 and shape[-2:-1]==(3,3)), "inputs are not rotation matrices"
    rotmats = rotmats.reshape((-1, 3, 3))

    axangles = []
    for i in range(rotmats.shape[0]):
        axangle, _ = cv2.Rodrigues(rotmats[i])
        axangles.append(axangle)
    
    # restore original shape
    new_shape = shape[:-1] + (shape[-1]/9*3)
    return np.array(axangles).reshape(new_shape)



def axangle2rotmat(axangles):
    """Transform axis angle to rotation matrix representation."""

    if type(axangles) is not np.ndarray:
        raise ValueError('Rodrigues only works on numpy arrays')
    
    # store original shape
    shape = axangles.shape
    assert shape[-1] % 3 == 0, "inputs are not axis angles"
    axangles = axangles.reshape((-1, 3))

    rotmats = []
    for i in range(axangles.shape[0]):
        rotmat, _ = cv2.Rodrigues(axangles[i])
        rotmats.append(rotmat)

    # restore original shape
    new_shape = shape[:-1] + (shape[-1]/3*9)
    return np.array(rotmats).reshape(new_shape)

>>>>>>> 5db83896
<|MERGE_RESOLUTION|>--- conflicted
+++ resolved
@@ -1,116 +1,109 @@
-"""
-Some utility functions.
-
-Copyright ETH Zurich, Manuel Kaufmann
-"""
-import glob
-import os
-import zipfile
-import numpy as np
-<<<<<<< HEAD
-=======
-import cv2
-
->>>>>>> 5db83896
-
-def create_model_dir(experiment_main_dir, experiment_id, model_summary):
-    """
-    Create a new model directory.
-    :param experiment_main_dir: Where all experiments are stored.
-    :param experiment_id: The ID of this experiment.
-    :param model_summary: A summary string of the model.
-    :return: A directory where we can store model logs. Raises an exception if the model directory already exists.
-    """
-    model_name = "{}-{}".format(experiment_id, model_summary)
-    model_dir = os.path.join(experiment_main_dir, model_name)
-    if os.path.exists(model_dir):
-        raise ValueError("Model directory already exists {}".format(model_dir))
-    os.makedirs(model_dir)
-    return model_dir
-
-
-def get_model_dir(experiment_dir, model_id):
-    """Return the directory in `experiment_dir` that contains the given `model_id` string."""
-    model_dir = glob.glob(os.path.join(experiment_dir, str(model_id) + "-*"), recursive=False)
-    return None if len(model_dir) == 0 else model_dir[0]
-
-
-def export_code(file_list, output_file):
-    """Stores files in a zip."""
-    if not output_file.endswith('.zip'):
-        output_file += '.zip'
-    ofile = output_file
-    counter = 0
-    while os.path.exists(ofile):
-        counter += 1
-        ofile = output_file.replace('.zip', '_{}.zip'.format(counter))
-    zipf = zipfile.ZipFile(ofile, mode="w", compression=zipfile.ZIP_DEFLATED)
-    for f in file_list:
-        zipf.write(f)
-    zipf.close()
-
-
-def count_parameters(net):
-    """Count number of trainable parameters in `net`."""
-    return sum(p.numel() for p in net.parameters() if p.requires_grad)
-
-<<<<<<< HEAD
-def get_dct_matrix(N):
-    """
-    Construct DCT and IDCT matrice for (inverse) discrete cosine transform.
-    Adapted from https://github.com/wei-mao-2019/LearnTrajDep/blob/master/utils/data_utils.py#L781
-    """
-    dct_m = np.eye(N)
-    for k in np.arange(N):
-        for i in np.arange(N):
-            w = np.sqrt(2 / N)
-            if k == 0:
-                w = np.sqrt(1 / N)
-            dct_m[k, i] = w * np.cos(np.pi * (i + 1 / 2) * k / N)
-    idct_m = np.linalg.inv(dct_m)
-    return dct_m, idct_m
-=======
-
-def rotmat2axangle(rotmats):
-    """Transform rotation matrix to axis angle representation."""
-
-    if type(rotmats) is not np.ndarray:
-        raise ValueError('Rodrigues only works on numpy arrays')
-    
-    # store original shape
-    shape = rotmats.shape[:-1]
-    assert (shape[-1] % 9 == 0) or (len(shape)>1 and shape[-2:-1]==(3,3)), "inputs are not rotation matrices"
-    rotmats = rotmats.reshape((-1, 3, 3))
-
-    axangles = []
-    for i in range(rotmats.shape[0]):
-        axangle, _ = cv2.Rodrigues(rotmats[i])
-        axangles.append(axangle)
-    
-    # restore original shape
-    new_shape = shape[:-1] + (shape[-1]/9*3)
-    return np.array(axangles).reshape(new_shape)
-
-
-
-def axangle2rotmat(axangles):
-    """Transform axis angle to rotation matrix representation."""
-
-    if type(axangles) is not np.ndarray:
-        raise ValueError('Rodrigues only works on numpy arrays')
-    
-    # store original shape
-    shape = axangles.shape
-    assert shape[-1] % 3 == 0, "inputs are not axis angles"
-    axangles = axangles.reshape((-1, 3))
-
-    rotmats = []
-    for i in range(axangles.shape[0]):
-        rotmat, _ = cv2.Rodrigues(axangles[i])
-        rotmats.append(rotmat)
-
-    # restore original shape
-    new_shape = shape[:-1] + (shape[-1]/3*9)
-    return np.array(rotmats).reshape(new_shape)
-
->>>>>>> 5db83896
+"""
+Some utility functions.
+
+Copyright ETH Zurich, Manuel Kaufmann
+"""
+import glob
+import os
+import zipfile
+import numpy as np
+import cv2
+
+
+def create_model_dir(experiment_main_dir, experiment_id, model_summary):
+    """
+    Create a new model directory.
+    :param experiment_main_dir: Where all experiments are stored.
+    :param experiment_id: The ID of this experiment.
+    :param model_summary: A summary string of the model.
+    :return: A directory where we can store model logs. Raises an exception if the model directory already exists.
+    """
+    model_name = "{}-{}".format(experiment_id, model_summary)
+    model_dir = os.path.join(experiment_main_dir, model_name)
+    if os.path.exists(model_dir):
+        raise ValueError("Model directory already exists {}".format(model_dir))
+    os.makedirs(model_dir)
+    return model_dir
+
+
+def get_model_dir(experiment_dir, model_id):
+    """Return the directory in `experiment_dir` that contains the given `model_id` string."""
+    model_dir = glob.glob(os.path.join(experiment_dir, str(model_id) + "-*"), recursive=False)
+    return None if len(model_dir) == 0 else model_dir[0]
+
+
+def export_code(file_list, output_file):
+    """Stores files in a zip."""
+    if not output_file.endswith('.zip'):
+        output_file += '.zip'
+    ofile = output_file
+    counter = 0
+    while os.path.exists(ofile):
+        counter += 1
+        ofile = output_file.replace('.zip', '_{}.zip'.format(counter))
+    zipf = zipfile.ZipFile(ofile, mode="w", compression=zipfile.ZIP_DEFLATED)
+    for f in file_list:
+        zipf.write(f)
+    zipf.close()
+
+
+def count_parameters(net):
+    """Count number of trainable parameters in `net`."""
+    return sum(p.numel() for p in net.parameters() if p.requires_grad)
+
+def get_dct_matrix(N):
+    """
+    Construct DCT and IDCT matrice for (inverse) discrete cosine transform.
+    Adapted from https://github.com/wei-mao-2019/LearnTrajDep/blob/master/utils/data_utils.py#L781
+    """
+    dct_m = np.eye(N)
+    for k in np.arange(N):
+        for i in np.arange(N):
+            w = np.sqrt(2 / N)
+            if k == 0:
+                w = np.sqrt(1 / N)
+            dct_m[k, i] = w * np.cos(np.pi * (i + 1 / 2) * k / N)
+    idct_m = np.linalg.inv(dct_m)
+    return dct_m, idct_m
+
+def rotmat2axangle(rotmats):
+    """Transform rotation matrix to axis angle representation."""
+
+    if type(rotmats) is not np.ndarray:
+        raise ValueError('Rodrigues only works on numpy arrays')
+    
+    # store original shape
+    shape = rotmats.shape[:-1]
+    assert (shape[-1] % 9 == 0) or (len(shape)>1 and shape[-2:-1]==(3,3)), "inputs are not rotation matrices"
+    rotmats = rotmats.reshape((-1, 3, 3))
+
+    axangles = []
+    for i in range(rotmats.shape[0]):
+        axangle, _ = cv2.Rodrigues(rotmats[i])
+        axangles.append(axangle)
+    
+    # restore original shape
+    new_shape = shape[:-1] + (shape[-1]/9*3)
+    return np.array(axangles).reshape(new_shape)
+
+
+
+def axangle2rotmat(axangles):
+    """Transform axis angle to rotation matrix representation."""
+
+    if type(axangles) is not np.ndarray:
+        raise ValueError('Rodrigues only works on numpy arrays')
+    
+    # store original shape
+    shape = axangles.shape
+    assert shape[-1] % 3 == 0, "inputs are not axis angles"
+    axangles = axangles.reshape((-1, 3))
+
+    rotmats = []
+    for i in range(axangles.shape[0]):
+        rotmat, _ = cv2.Rodrigues(axangles[i])
+        rotmats.append(rotmat)
+
+    # restore original shape
+    new_shape = shape[:-1] + (shape[-1]/3*9)
+    return np.array(rotmats).reshape(new_shape)