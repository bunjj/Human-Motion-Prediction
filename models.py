--- conflicted
+++ resolved
@@ -1,178 +1,36 @@
-"""
-Neural networks for motion prediction.
-
-Copyright ETH Zurich, Manuel Kaufmann
-"""
-import torch
-import torch.nn as nn
-
-from data import AMASSBatch
-from losses import mse
-
-
-def create_model(config):
-    # This is a helper function that can be useful if you have several model definitions that you want to
-    # choose from via the command line. For now, we just return the Dummy model.
-    if config.model == 'ZeroVelocity':
-        from ZeroVelocity import ZeroVelocity
-        return ZeroVelocity(config)
-<<<<<<< HEAD
-    elif config.model == 'seq2seq':
-        from Seq2Seq import Seq2Seq
-        return Seq2Seq(config)
-    elif config.model == 'seq2seq_lstm1':
-        from Seq2Seq_LSTM1 import Seq2Seq_LSTM1
-        return Seq2Seq_LSTM1(config)
-    elif config.model == 'seq2seq_lstm2':
-        from Seq2Seq_LSTM2 import Seq2Seq_LSTM2
-        return Seq2Seq_LSTM2(config)
-    elif config.model == 'seq2seq_lstm3':
-        from Seq2Seq_LSTM3 import Seq2Seq_LSTM3
-        return Seq2Seq_LSTM3(config)
-    else:
-        from DummyModel import DummyModel
-        return DummyModel(config)
-
-#
-# class BaseModel(nn.Module):
-#     """A base class for neural networks that defines an interface and implements a few common functions."""
-#
-#     def __init__(self, config):
-#         super(BaseModel, self).__init__()
-#         self.config = config
-#         self.pose_size = config.pose_size
-#         self.create_model()
-#
-#     # noinspection PyAttributeOutsideInit
-#     def create_model(self):
-#         """Create the model, called automatically by the initializer."""
-#         raise NotImplementedError("Must be implemented by subclass.")
-#
-#     def forward(self, batch: AMASSBatch):
-#         """The forward pass."""
-#         raise NotImplementedError("Must be implemented by subclass.")
-#
-#     def backward(self, batch: AMASSBatch, model_out):
-#         """The backward pass."""
-#         raise NotImplementedError("Must be implemented by subclass.")
-#
-#     def model_name(self):
-#         """A summary string of this model. Override this if desired."""
-#         return '{}-lr{}'.format(self.__class__.__name__, self.config.lr)
-#
-
-# class DummyModel(BaseModel):
-#     """
-#     This is a dummy model. It provides basic implementations to demonstrate how more advanced models can be built.
-#     """
-#
-#     def __init__(self, config):
-#         self.n_history = 10
-#         super(DummyModel, self).__init__(config)
-#
-#     # noinspection PyAttributeOutsideInit
-#     def create_model(self):
-#         # In this model we simply feed the last time steps of the seed to a dense layer and
-#         # predict the targets directly.
-#         self.dense = nn.Linear(in_features=self.n_history * self.pose_size,
-#                                out_features=self.config.target_seq_len * self.pose_size)
-#
-#     def forward(self, batch: AMASSBatch):
-#         """
-#         The forward pass.
-#         :param batch: Current batch of data.
-#         :return: Each forward pass must return a dictionary with keys {'seed', 'predictions'}.
-#         """
-#         model_out = {'seed': batch.poses[:, :self.config.seed_seq_len],
-#                      'predictions': None}
-#         batch_size = batch.batch_size
-#         model_in = batch.poses[:, self.config.seed_seq_len-self.n_history:self.config.seed_seq_len]
-#         pred = self.dense(model_in.reshape(batch_size, -1))
-#         model_out['predictions'] = pred.reshape(batch_size, self.config.target_seq_len, -1)
-#         return model_out
-#
-#     def backward(self, batch: AMASSBatch, model_out):
-#         """
-#         The backward pass.
-#         :param batch: The same batch of data that was passed into the forward pass.
-#         :param model_out: Whatever the forward pass returned.
-#         :return: The loss values for book-keeping, as well as the targets for convenience.
-#         """
-#         predictions = model_out['predictions']
-#         targets = batch.poses[:, self.config.seed_seq_len:]
-#
-#         total_loss = mse(predictions, targets)
-#
-#         # If you have more than just one loss, just add them to this dict and they will automatically be logged.
-#         loss_vals = {'total_loss': total_loss.cpu().item()}
-#
-#         if self.training:
-#             # We only want to do backpropagation in training mode, as this function might also be called when evaluating
-#             # the model on the validation set.
-#             total_loss.backward()
-#
-#         return loss_vals, targets
-
-
-# class ZeroVelocity(BaseModel):
-#     """
-#     Implementation of the zero velocity model for a comparison
-#     """
-#
-#     def __init__(self, config):
-#         self.n_history =1
-#         super(ZeroVelocity, self).__init__(config)
-#
-#     # noinspection PyAttributeOutsideInit
-#     def create_model(self):
-#         # In this model we simply feed the last time steps of the seed to a dense layer and
-#         # predict the targets directly.
-#         self.dense = nn.Linear(in_features=self.n_history * self.pose_size,
-#                                out_features=self.config.target_seq_len * self.pose_size)
-#
-#     def forward(self, batch: AMASSBatch):
-#         """
-#         The forward pass.
-#         :param batch: Current batch of data.
-#         :return: Each forward pass must return a dictionary with keys {'seed', 'predictions'}.
-#         """
-#         model_out = {'seed': batch.poses[:, :self.config.seed_seq_len],
-#                      'predictions': None}
-#         batch_size = batch.batch_size
-#         model_in = batch.poses[:, self.config.seed_seq_len-self.n_history:self.config.seed_seq_len]
-#         pred = model_in.repeat_interleave(self.config.target_seq_len, dim = 0)
-#         #pred = self.dense(model_in.reshape(batch_size, -1))
-#         model_out['predictions'] = pred.reshape(batch_size, self.config.target_seq_len, -1)
-#         return model_out
-#
-#     def backward(self, batch: AMASSBatch, model_out):
-#         """
-#         The backward pass.
-#         :param batch: The same batch of data that was passed into the forward pass.
-#         :param model_out: Whatever the forward pass returned.
-#         :return: The loss values for book-keeping, as well as the targets for convenience.
-#         """
-#         predictions = model_out['predictions']
-#         targets = batch.poses[:, self.config.seed_seq_len:]
-#
-#         total_loss = mse(predictions, targets)
-#
-#         # If you have more than just one loss, just add them to this dict and they will automatically be logged.
-#         loss_vals = {'total_loss': total_loss.cpu().item()}
-#
-#         #if self.training:
-#             # We only want to do backpropagation in training mode, as this function might also be called when evaluating
-#             # the model on the validation set.
-#         #    total_loss.backward()
-#
-#         return loss_vals, targets
-
-=======
-    elif config.model == 'seq2seq_ib':
-        from Seq2Seq_ib import Seq2Seq
-        return Seq2Seq(config)
-    else:
-        from DummyModel import DummyModel
-        return DummyModel(config)
-
->>>>>>> 456a2968
+"""
+Neural networks for motion prediction.
+
+Copyright ETH Zurich, Manuel Kaufmann
+"""
+import torch
+import torch.nn as nn
+
+from data import AMASSBatch
+from losses import mse
+
+
+def create_model(config):
+    # This is a helper function that can be useful if you have several model definitions that you want to
+    # choose from via the command line. For now, we just return the Dummy model.
+    if config.model == 'ZeroVelocity':
+        from ZeroVelocity import ZeroVelocity
+        return ZeroVelocity(config)
+    elif config.model == 'seq2seq':
+        from Seq2Seq import Seq2Seq
+        return Seq2Seq(config)
+    elif config.model == 'seq2seq_lstm1':
+        from Seq2Seq_LSTM1 import Seq2Seq_LSTM1
+        return Seq2Seq_LSTM1(config)
+    elif config.model == 'seq2seq_lstm2':
+        from Seq2Seq_LSTM2 import Seq2Seq_LSTM2
+        return Seq2Seq_LSTM2(config)
+    elif config.model == 'seq2seq_lstm3':
+        from Seq2Seq_LSTM3 import Seq2Seq_LSTM3
+        return Seq2Seq_LSTM3(config)
+    elif config.model == 'seq2seq_ib':
+        from Seq2Seq_ib import Seq2Seq
+        return Seq2Seq(config)
+    else:
+        from DummyModel import DummyModel
+        return DummyModel(config)