--- conflicted
+++ resolved
@@ -1,87 +1,63 @@
-"""
-Some loss functions.
-
-Copyright ETH Zurich, Manuel Kaufmann
-"""
-import torch
-
-def mse(predictions, targets):
-    """
-    Compute the MSE.
-    :param predictions: A tensor of shape (N, MAX_SEQ_LEN, -1)
-    :param targets: A tensor of shape (N, MAX_SEQ_LEN, -1)
-    :return: The MSE between predictions and targets.
-    """
-    diff = predictions - targets
-    loss_per_sample_and_seq = (diff * diff).sum(dim=-1)  # (N, F)
-    return loss_per_sample_and_seq.mean()
-
-
-<<<<<<< HEAD
-def rmse(predictions, targets):
-    """
-    Compute the RMSE.
-    :param predictions: A tensor of shape (N, MAX_SEQ_LEN, -1)
-    :param targets: A tensor of shape (N, MAX_SEQ_LEN, -1)
-    :return: The RMSE between predictions and targets.
-    """
-    diff = predictions - targets
-    loss_per_sample_and_seq = (diff * diff).sum(dim=-1)  # (N, F)
-    loss_per_sample_and_seq = loss_per_sample_and_seq.sqrt()
-    return loss_per_sample_and_seq.mean()
-
-
-=======
->>>>>>> bf51ed3a
-def loss_pose_all_mean(predictions, targets):
-    """
-    Loss computed as described https://github.com/eth-ait/spl/blob/6b37cc0a61c69b6e43187800d6589eb9cfaa9799/spl/model/base_model.py
-    """
-    diff = predictions - targets
-    return (diff * diff).mean()
-
-<<<<<<< HEAD
-def loss_pose_joint_sum(predictions, targets, n_frames=144):
-=======
-
-def loss_pose_joint_sum(predictions, targets):
->>>>>>> bf51ed3a
-    """
-    Loss computed as described https://github.com/eth-ait/spl/blob/6b37cc0a61c69b6e43187800d6589eb9cfaa9799/spl/model/base_model.py
-    """
-    diff = predictions - targets
-<<<<<<< HEAD
-    per_joint_loss = (diff*diff).view(-1, n_frames, 15, 9)
-    per_joint_loss = per_joint_loss.sum(dim=-1)
-    per_joint_loss = per_joint_loss.sqrt()
-    per_joint_loss = per_joint_loss.sum(dim=-1)
-    
-    return per_joint_loss.mean()
-
-def avg_l1(predictions, targets):
-    """ 
-    The average l1 loss from:
-    https://github.com/wei-mao-2019/LearnTrajDep/blob/master/utils/loss_funcs.py#L7
-    """
-    loss = torch.mean(torch.sum(torch.abs(predictions - targets), dim=2).view(-1))
-    return loss
-=======
-    per_joint_loss = (diff * diff).view(-1, 143, 15, 9) #TODO: adjust such that it doesn't use hardcoded
-    per_joint_loss = per_joint_loss.sum(dim=-1)
-    per_joint_loss = per_joint_loss.sqrt()
-    per_joint_loss = per_joint_loss.sum(dim=-1)
-
-    return per_joint_loss.mean()
-
-
-def mse_joint(predictions, targets):
-    """
-    Compute the MSE.
-    :param predictions: A tensor of shape (N, MAX_SEQ_LEN, -1)
-    :param targets: A tensor of shape (N, MAX_SEQ_LEN, -1)
-    :return: The MSE between predictions and targets.
-    """
-    diff = predictions - targets
-    loss_per_sample_and_seq = (diff * diff).sum(dim=-1)  # (N, F)
-    return loss_per_sample_and_seq.sum()
->>>>>>> bf51ed3a
+"""
+Some loss functions.
+
+Copyright ETH Zurich, Manuel Kaufmann
+"""
+import torch
+
+def mse(predictions, targets):
+    """
+    Compute the MSE.
+    :param predictions: A tensor of shape (N, MAX_SEQ_LEN, -1)
+    :param targets: A tensor of shape (N, MAX_SEQ_LEN, -1)
+    :return: The MSE between predictions and targets.
+    """
+    diff = predictions - targets
+    loss_per_sample_and_seq = (diff * diff).sum(dim=-1)  # (N, F)
+    return loss_per_sample_and_seq.mean()
+
+
+def rmse(predictions, targets):
+    """
+    Compute the RMSE.
+    :param predictions: A tensor of shape (N, MAX_SEQ_LEN, -1)
+    :param targets: A tensor of shape (N, MAX_SEQ_LEN, -1)
+    :return: The RMSE between predictions and targets.
+    """
+    diff = predictions - targets
+    loss_per_sample_and_seq = (diff * diff).sum(dim=-1)  # (N, F)
+    loss_per_sample_and_seq = loss_per_sample_and_seq.sqrt()
+    return loss_per_sample_and_seq.mean()
+
+
+def loss_pose_all_mean(predictions, targets):
+    """
+    Loss computed as described https://github.com/eth-ait/spl/blob/6b37cc0a61c69b6e43187800d6589eb9cfaa9799/spl/model/base_model.py
+    """
+    diff = predictions - targets
+    return (diff * diff).mean()
+
+
+def loss_pose_joint_sum(predictions, targets):
+    """
+    Loss computed as described https://github.com/eth-ait/spl/blob/6b37cc0a61c69b6e43187800d6589eb9cfaa9799/spl/model/base_model.py
+    """
+    diff = predictions - targets
+    per_joint_loss = (diff * diff).view(-1, 143, 15, 9) #TODO: adjust such that it doesn't use hardcoded
+    per_joint_loss = per_joint_loss.sum(dim=-1)
+    per_joint_loss = per_joint_loss.sqrt()
+    per_joint_loss = per_joint_loss.sum(dim=-1)
+
+    return per_joint_loss.mean()
+
+
+def mse_joint(predictions, targets):
+    """
+    Compute the MSE.
+    :param predictions: A tensor of shape (N, MAX_SEQ_LEN, -1)
+    :param targets: A tensor of shape (N, MAX_SEQ_LEN, -1)
+    :return: The MSE between predictions and targets.
+    """
+    diff = predictions - targets
+    loss_per_sample_and_seq = (diff * diff).sum(dim=-1)  # (N, F)
+    return loss_per_sample_and_seq.sum()