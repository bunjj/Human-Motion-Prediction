"""
Neural networks for motion prediction.

Copyright ETH Zurich, Manuel Kaufmann
"""
from utils import get_dct_matrix
import torch
import torch.nn as nn
from torch.autograd import Variable
import numpy as np

from data import AMASSBatch
<<<<<<< HEAD
from losses import *
=======
from losses import loss_pose_joint_sum
>>>>>>> 9b4348d3
from configuration import CONSTANTS as C
from gcn import GCN



class BaseModel(nn.Module):
    """A base class for neural networks that defines an interface and implements a few common functions."""

    def __init__(self, config):
        super(BaseModel, self).__init__()
        self.config = config
        self.pose_size = config.pose_size
        self.create_model()
        self.is_test = False

    # noinspection PyAttributeOutsideInit
    def create_model(self):
        """Create the model, called automatically by the initializer."""
        raise NotImplementedError("Must be implemented by subclass.")

    def forward(self, batch: AMASSBatch):
        """The forward pass."""
        raise NotImplementedError("Must be implemented by subclass.")

    def backward(self, batch: AMASSBatch, model_out):
        """The backward pass."""
        raise NotImplementedError("Must be implemented by subclass.")

    def model_name(self):
        """A summary string of this model. Override this if desired."""
        return '{}-lr{}'.format(self.__class__.__name__, self.config.lr)


class DCT_GCN(BaseModel):
    """
    This is a Graph Convolutional Network models the dynamics of dependent
    timeseries. The timeseries are first transformed into DCT representation.
    Implementation Adapted from: https://github.com/wei-mao-2019/LearnTrajDep 
    """

    def __init__(self, config):
        self.dropout = 0
        self.seed_seq_len = config.seed_seq_len
        self.target_seq_len = config.target_seq_len
        self.input_size = config.pose_size

        # Compute DCT matrices once
        dct_mat, idct_mat = get_dct_matrix(self.seed_seq_len + self.target_seq_len)
        self.dct_mat = Variable(torch.from_numpy(dct_mat)).float().to(C.DEVICE)
        self.idct_mat = Variable(torch.from_numpy(idct_mat)).float().to(C.DEVICE)

        # number of dct frequencies
<<<<<<< HEAD
        self.n_dct_freq = 144  
=======
        self.n_dct_freq = config.nr_dct_dim
>>>>>>> 9b4348d3

        self.gcn_hidden_feature = 256  # Mao19 default param
        self.gcn_p_dropout      = 0.5  # Mao19 default param
        self.gcn_num_stage      = 12   # Mao19 default param

        super(DCT_GCN, self).__init__(config)

    # noinspection PyAttributeOutsideInit
    def create_model(self):
        self.gcn = GCN(input_feature=self.n_dct_freq,
                        hidden_feature=self.gcn_hidden_feature, 
                        p_dropout=self.gcn_p_dropout,
                        num_stage=self.gcn_num_stage,
                        node_n=self.input_size) # N_JOINTS * DOF

    def forward(self, batch: AMASSBatch):
        """
        The forward pass.
        :param batch: Current batch of data.
        :return: Each forward pass must return a dictionary with keys {'seed', 'predictions'}.
        """
        model_out = {'seed': batch.poses[:, :self.config.seed_seq_len],
                     'predictions': None}

        batch_size = batch.batch_size

        ######################

        input_series = batch.poses[:, :self.seed_seq_len, :]
        # => (batchsize, self.seed_seq_len, N_JOINT * DOF)

        # prepare padding of input series
        # TODO: indices are allowed to by np.ndarrays?
        all_indices = np.arange(0, self.seed_seq_len)
        last_indeces = np.full(self.target_seq_len, self.seed_seq_len-1)
        index_padded = np.append(all_indices, last_indeces)
        # => (self.seed_seq_len + self.target_seq_len)

        # transform padded series to frequency domain
        input_dct = torch.matmul(self.dct_mat[:self.n_dct_freq,:], input_series[:, index_padded, :])
        # => (batchsize, self.n_dct_freq, N_JOINT * DOF)

        ######################

        # predict batchwise
        pred = self.gcn(input_dct.transpose(1,2))
        output_dct = pred.transpose(1,2)
        # => (batchsize, self.n_dct_freq, N_JOINT * DOF)


        ######################

        # transform back to time domain
        # TODO: Mao uses complicated transposes and stuff?
        output_series = torch.matmul(self.idct_mat[:,:self.n_dct_freq], output_dct)
        # => (batchsize, self.seed_seq_len + self.target_seq_len, N_JOINT * DOF)

        # store predictions back
        # TODO: Mao computes MSE over entire sequence,
        #       but template assumes predictions to be of length 24?
        if self.training:
            model_out['predictions'] = output_series
        else:
            model_out['predictions'] = output_series[:, self.config.seed_seq_len:, :]

        return model_out

    def backward(self, batch: AMASSBatch, model_out):
        """
        The backward pass.
        :param batch: The same batch of data that was passed into the forward pass.
        :param model_out: Whatever the forward pass returned.
        :return: The loss values for book-keeping, as well as the targets for convenience.
        """
        predictions = model_out['predictions']

        if self.training:
            targets = batch.poses
        else:
            targets = batch.poses[:, self.config.seed_seq_len:, :]

<<<<<<< HEAD
        total_loss = avg_l1(predictions, targets)
=======
        total_loss = loss_pose_joint_sum(predictions, targets)
>>>>>>> 9b4348d3

        # If you have more than just one loss, just add them to this dict and they will automatically be logged.
        loss_vals = {'total_loss': total_loss.cpu().item()}

        if self.training:
            # We only want to do backpropagation in training mode, as this function might also be called when evaluating
            # the model on the validation set.
            total_loss.backward()

        return loss_vals, targets<|MERGE_RESOLUTION|>--- conflicted
+++ resolved
@@ -10,11 +10,7 @@
 import numpy as np
 
 from data import AMASSBatch
-<<<<<<< HEAD
 from losses import *
-=======
-from losses import loss_pose_joint_sum
->>>>>>> 9b4348d3
 from configuration import CONSTANTS as C
 from gcn import GCN
 
@@ -67,11 +63,7 @@
         self.idct_mat = Variable(torch.from_numpy(idct_mat)).float().to(C.DEVICE)
 
         # number of dct frequencies
-<<<<<<< HEAD
-        self.n_dct_freq = 144  
-=======
         self.n_dct_freq = config.nr_dct_dim
->>>>>>> 9b4348d3
 
         self.gcn_hidden_feature = 256  # Mao19 default param
         self.gcn_p_dropout      = 0.5  # Mao19 default param
@@ -153,11 +145,7 @@
         else:
             targets = batch.poses[:, self.config.seed_seq_len:, :]
 
-<<<<<<< HEAD
         total_loss = avg_l1(predictions, targets)
-=======
-        total_loss = loss_pose_joint_sum(predictions, targets)
->>>>>>> 9b4348d3
 
         # If you have more than just one loss, just add them to this dict and they will automatically be logged.
         loss_vals = {'total_loss': total_loss.cpu().item()}
