"""
Neural networks for motion prediction.

Copyright ETH Zurich, Manuel Kaufmann
"""
from utils import get_dct_matrix
import torch
import torch.nn as nn
from torch.autograd import Variable
import numpy as np

from data import AMASSBatch
from losses import *
from configuration import CONSTANTS as C
from gcn import GCN



class BaseModel(nn.Module):
    """A base class for neural networks that defines an interface and implements a few common functions."""

    def __init__(self, config):
        super(BaseModel, self).__init__()
        self.config = config
        self.pose_size = config.pose_size
        self.create_model()
        self.is_test = False
<<<<<<< HEAD
        self.loss_fun = None
=======
        self.loss_fun=None
>>>>>>> 3718b128

    # noinspection PyAttributeOutsideInit
    def create_model(self):
        """Create the model, called automatically by the initializer."""
        raise NotImplementedError("Must be implemented by subclass.")

    def forward(self, batch: AMASSBatch):
        """The forward pass."""
        raise NotImplementedError("Must be implemented by subclass.")

    def backward(self, batch: AMASSBatch, model_out):
        """The backward pass."""
        raise NotImplementedError("Must be implemented by subclass.")

    def model_name(self):
        """A summary string of this model. Override this if desired."""
        return '{}-lr{}'.format(self.__class__.__name__, self.config.lr)


class DCT_GCN(BaseModel):
    """
    This is a Graph Convolutional Network models the dynamics of dependent
    timeseries. The timeseries are first transformed into DCT representation.
    Implementation Adapted from: https://github.com/wei-mao-2019/LearnTrajDep 
    """

    def __init__(self, config):
        self.dropout = 0
        self.seed_seq_len = config.seed_seq_len
        self.target_seq_len = config.target_seq_len
        self.input_size = config.pose_size

        # Compute DCT matrices once
        dct_mat, idct_mat = get_dct_matrix(self.seed_seq_len + self.target_seq_len)
        self.dct_mat = Variable(torch.from_numpy(dct_mat)).float().to(C.DEVICE)
        self.idct_mat = Variable(torch.from_numpy(idct_mat)).float().to(C.DEVICE)

        # number of dct frequencies
        self.n_dct_freq = config.nr_dct_dim

        self.gcn_hidden_feature = 256  # Mao19 default param
        self.gcn_p_dropout      = 0.5  # Mao19 default param
        self.gcn_num_stage      = 12   # Mao19 default param

        super(DCT_GCN, self).__init__(config)

    # noinspection PyAttributeOutsideInit
    def create_model(self):
        self.gcn = GCN(input_feature=self.n_dct_freq,
                        hidden_feature=self.gcn_hidden_feature, 
                        p_dropout=self.gcn_p_dropout,
                        num_stage=self.gcn_num_stage,
                        node_n=self.input_size) # N_JOINTS * DOF

    def forward(self, batch: AMASSBatch):
        """
        The forward pass.
        :param batch: Current batch of data.
        :return: Each forward pass must return a dictionary with keys {'seed', 'predictions'}.
        """
        model_out = {'seed': batch.poses[:, :self.config.seed_seq_len],
                     'predictions': None}

        batch_size = batch.batch_size

        ######################

        input_series = batch.poses[:, :self.seed_seq_len, :]
        # => (batchsize, self.seed_seq_len, N_JOINT * DOF)

        # prepare padding of input series
        # TODO: indices are allowed to by np.ndarrays?
        all_indices = np.arange(0, self.seed_seq_len)
        last_indeces = np.full(self.target_seq_len, self.seed_seq_len-1)
        index_padded = np.append(all_indices, last_indeces)
        # => (self.seed_seq_len + self.target_seq_len)

        # transform padded series to frequency domain
        input_dct = torch.matmul(self.dct_mat[:self.n_dct_freq,:], input_series[:, index_padded, :])
        # => (batchsize, self.n_dct_freq, N_JOINT * DOF)

        ######################

        # predict batchwise
        pred = self.gcn(input_dct.transpose(1,2))
        output_dct = pred.transpose(1,2)
        # => (batchsize, self.n_dct_freq, N_JOINT * DOF)


        ######################

        # transform back to time domain
        # TODO: Mao uses complicated transposes and stuff?
        output_series = torch.matmul(self.idct_mat[:,:self.n_dct_freq], output_dct)
        # => (batchsize, self.seed_seq_len + self.target_seq_len, N_JOINT * DOF)

        # store predictions back
        # TODO: Mao computes MSE over entire sequence,
        #       but template assumes predictions to be of length 24?
        if self.training:
            model_out['predictions'] = output_series
        else:
            model_out['predictions'] = output_series[:, self.config.seed_seq_len:, :]

        return model_out

    def backward(self, batch: AMASSBatch, model_out):
        """
        The backward pass.
        :param batch: The same batch of data that was passed into the forward pass.
        :param model_out: Whatever the forward pass returned.
        :return: The loss values for book-keeping, as well as the targets for convenience.
        """
        predictions = model_out['predictions']

        if self.training:
            targets = batch.poses
        else:
            targets = batch.poses[:, self.config.seed_seq_len:, :]

        total_loss = self.loss_fun(predictions, targets)

        # If you have more than just one loss, just add them to this dict and they will automatically be logged.
        loss_vals = {'total_loss': total_loss.cpu().item()}

        if self.training:
            # We only want to do backpropagation in training mode, as this function might also be called when evaluating
            # the model on the validation set.
            total_loss.backward()

        return loss_vals, targets<|MERGE_RESOLUTION|>--- conflicted
+++ resolved
@@ -25,11 +25,8 @@
         self.pose_size = config.pose_size
         self.create_model()
         self.is_test = False
-<<<<<<< HEAD
+
         self.loss_fun = None
-=======
-        self.loss_fun=None
->>>>>>> 3718b128
 
     # noinspection PyAttributeOutsideInit
     def create_model(self):
