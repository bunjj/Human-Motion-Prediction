--- conflicted
+++ resolved
@@ -1,135 +1,120 @@
-"""
-Define common constants that are used globally.
-
-Also define a configuration object whose parameters can be set via the command line or loaded from an existing
-json file. Here you can add more configuration parameters that should be exposed via the command line. In the code,
-you can access them via `config.your_parameter`. All parameters are automatically saved to disk in JSON format.
-
-Copyright ETH Zurich, Manuel Kaufmann
-"""
-import argparse
-import json
-import os
-import pprint
-import torch
-
-
-class Constants(object):
-    """
-    This is a singleton.
-    """
-    class __Constants:
-        def __init__(self):
-            # Environment setup.
-            self.DEVICE = torch.device("cuda:0" if torch.cuda.is_available() else "cpu")
-            self.DTYPE = torch.float32
-            self.DATA_DIR = os.environ['MP_DATA']
-            self.EXPERIMENT_DIR = os.environ['MP_EXPERIMENTS']
-            self.METRIC_TARGET_LENGTHS = [5, 10, 19, 24]  # @ 60 fps, in ms: 83.3, 166.7, 316.7, 400
-
-    instance = None
-
-    def __new__(cls, *args, **kwargs):
-        if not Constants.instance:
-            Constants.instance = Constants.__Constants()
-        return Constants.instance
-
-    def __getattr__(self, item):
-        return getattr(self.instance, item)
-
-    def __setattr__(self, key, value):
-        return setattr(self.instance, key, value)
-
-
-CONSTANTS = Constants()
-
-
-class Configuration(object):
-    """Configuration parameters exposed via the commandline."""
-
-    def __init__(self, adict):
-        self.__dict__.update(adict)
-
-    def __str__(self):
-        return pprint.pformat(vars(self), indent=4)
-
-    @staticmethod
-    def parse_cmd():
-        parser = argparse.ArgumentParser()
-
-        # General.
-        parser.add_argument('--data_workers', type=int, default=4, help='Number of parallel threads for data loading.')
-        parser.add_argument('--print_every', type=int, default=200, help='Print stats to console every so many iters.')
-        parser.add_argument('--eval_every', type=int, default=400, help='Evaluate validation set every so many iters.')
-        parser.add_argument('--tag', default='', help='A custom tag for this experiment.')
-        parser.add_argument('--seed', type=int, default=None, help='Random number generator seed.')
-        parser.add_argument('--model', type=str, default=None, help='Defines the model to train on.')#new
-
-        # Data.
-        parser.add_argument('--seed_seq_len', type=int, default=120, help='Number of frames for the seed length.')
-        parser.add_argument('--target_seq_len', type=int, default=24, help='How many frames to predict.')
-
-        # Learning configurations.
-        parser.add_argument('--repr', type=str, choices={'rotmat', 'axangle'}, default='rotmat', help='Representation to which the data should be transformed')#new
-        parser.add_argument('--opt', type=str, choices={"adam", "sgd"}, default="sgd", help='Type of optimizer') #new
-        parser.add_argument('--lr', type=float, default=0.001, help='Learning rate.')
-<<<<<<< HEAD
-        parser.add_argument('--use_lr_decay', help='Use LR decay', action = "store_true")
-        parser.add_argument('--lr_decay_rate', type=float, default=0.98, help='Learning rate decay rate.')
-        parser.add_argument('--lr_decay_step', type=float, default=1000, help='Learning rate decay step.')
-        parser.add_argument('--clip_gradient', help='Use gradient clipping to l2 norm of 1', action = "store_true")
-        parser.add_argument('--max_norm', type=float, default=1,help='max norm for gradient clipping')
-        parser.add_argument('--n_epochs', type=int, default=50, help='Number of epochs.')
-        parser.add_argument('--bs_train', type=int, default=16, help='Batch size for the training set.')
-        parser.add_argument('--bs_eval', type=int, default=16, help='Batch size for valid/test set.')
-        parser.add_argument('--nr_dct_dim', type=int, default=20, help='number of dct dimension')
-        parser.add_argument('--loss_type', type=str, choices={"mse", "rmse", "per_joint", "avg_l1" }, default="mse", help='Type of loss')
-        parser.add_argument('--kernel_size', type=int, default=10, help='number of past frames to look to predict the future')
-=======
-        parser.add_argument('--use_lr_decay', help='Use LR decay', action = "store_true") #new
-        parser.add_argument('--lr_decay_rate', type=float, default=0.98, help='Learning rate decay rate.')#new
-        parser.add_argument('--lr_decay_step', type=float, default=1000, help='Learning rate decay step.')#new
-        parser.add_argument('--clip_gradient', help='Use gradient clipping to l2 norm of 1', action = "store_true")#new
-        parser.add_argument('--n_epochs', type=int, default=50, help='Number of epochs.')
-        parser.add_argument('--bs_train', type=int, default=16, help='Batch size for the training set.')
-        parser.add_argument('--bs_eval', type=int, default=16, help='Batch size for valid/test set.')
-        parser.add_argument('--nr_dct_dim', type=int, default=20, help='number od dct dimension')#new
-        parser.add_argument('--loss_type', type=str, choices={"mse", "rmse", "per_joint", "avg_l1" }, default="mse", help='Type of loss')#new
->>>>>>> 3718b128
-
-
-
-        config = parser.parse_args()
-        return Configuration(vars(config))
-
-    @staticmethod
-    def from_json(json_path):
-        """Load configurations from a JSON file."""
-        with open(json_path, 'r') as f:
-            config = json.load(f)
-<<<<<<< HEAD
-            config.setdefault('kernel_size', 10)
-=======
-            
-            # all new flags if flag not seen yet set to default
-            config.setdefault('model', 'dummy')
-            config.setdefault('repr', 'rotmat')
-            config.setdefault('opt', 'sgd')
-            config.setdefault('use_lr_decay', False)
-            config.setdefault('lr_decay_rate', 0.98)
-            config.setdefault('lr_decay_step', 1000)
-            config.setdefault('clip_gradient', False)
-            config.setdefault('nr_dct_dim', 20)
-            config.setdefault('loss_type', 'mse')
-            
->>>>>>> 3718b128
-            return Configuration(config)
-
-    def to_json(self, json_path):
-        """Dump configurations to a JSON file."""
-        with open(json_path, 'w') as f:
-            s = json.dumps(vars(self), indent=2, sort_keys=True)
-            f.write(s)
-
-    def update(self, adict):
-        self.__dict__.update(adict)
+"""
+Define common constants that are used globally.
+
+Also define a configuration object whose parameters can be set via the command line or loaded from an existing
+json file. Here you can add more configuration parameters that should be exposed via the command line. In the code,
+you can access them via `config.your_parameter`. All parameters are automatically saved to disk in JSON format.
+
+Copyright ETH Zurich, Manuel Kaufmann
+"""
+import argparse
+import json
+import os
+import pprint
+import torch
+
+
+class Constants(object):
+    """
+    This is a singleton.
+    """
+    class __Constants:
+        def __init__(self):
+            # Environment setup.
+            self.DEVICE = torch.device("cuda:0" if torch.cuda.is_available() else "cpu")
+            self.DTYPE = torch.float32
+            self.DATA_DIR = os.environ['MP_DATA']
+            self.EXPERIMENT_DIR = os.environ['MP_EXPERIMENTS']
+            self.METRIC_TARGET_LENGTHS = [5, 10, 19, 24]  # @ 60 fps, in ms: 83.3, 166.7, 316.7, 400
+
+    instance = None
+
+    def __new__(cls, *args, **kwargs):
+        if not Constants.instance:
+            Constants.instance = Constants.__Constants()
+        return Constants.instance
+
+    def __getattr__(self, item):
+        return getattr(self.instance, item)
+
+    def __setattr__(self, key, value):
+        return setattr(self.instance, key, value)
+
+
+CONSTANTS = Constants()
+
+
+class Configuration(object):
+    """Configuration parameters exposed via the commandline."""
+
+    def __init__(self, adict):
+        self.__dict__.update(adict)
+
+    def __str__(self):
+        return pprint.pformat(vars(self), indent=4)
+
+    @staticmethod
+    def parse_cmd():
+        parser = argparse.ArgumentParser()
+
+        # General.
+        parser.add_argument('--data_workers', type=int, default=4, help='Number of parallel threads for data loading.')
+        parser.add_argument('--print_every', type=int, default=200, help='Print stats to console every so many iters.')
+        parser.add_argument('--eval_every', type=int, default=400, help='Evaluate validation set every so many iters.')
+        parser.add_argument('--tag', default='', help='A custom tag for this experiment.')
+        parser.add_argument('--seed', type=int, default=None, help='Random number generator seed.')
+        parser.add_argument('--model', type=str, default=None, help='Defines the model to train on.')#new
+
+        # Data.
+        parser.add_argument('--seed_seq_len', type=int, default=120, help='Number of frames for the seed length.')
+        parser.add_argument('--target_seq_len', type=int, default=24, help='How many frames to predict.')
+
+        # Learning configurations.
+        parser.add_argument('--repr', type=str, choices={'rotmat', 'axangle'}, default='rotmat', help='Representation to which the data should be transformed')#new
+        parser.add_argument('--opt', type=str, choices={"adam", "sgd"}, default="sgd", help='Type of optimizer') #new
+        parser.add_argument('--lr', type=float, default=0.001, help='Learning rate.')
+        parser.add_argument('--use_lr_decay', help='Use LR decay', action = "store_true") #new
+        parser.add_argument('--lr_decay_rate', type=float, default=0.98, help='Learning rate decay rate.')#new
+        parser.add_argument('--lr_decay_step', type=float, default=1000, help='Learning rate decay step.')#new
+        parser.add_argument('--clip_gradient', help='Use gradient clipping to l2 norm max_norm', action = "store_true")#new
+        parser.add_argument('--max_norm', type=float, default=1,help='max norm for gradient clipping') #new
+        parser.add_argument('--n_epochs', type=int, default=50, help='Number of epochs.')
+        parser.add_argument('--bs_train', type=int, default=16, help='Batch size for the training set.')
+        parser.add_argument('--bs_eval', type=int, default=16, help='Batch size for valid/test set.')
+        parser.add_argument('--nr_dct_dim', type=int, default=20, help='number of dct dimension')#new
+        parser.add_argument('--loss_type', type=str, choices={"mse", "rmse", "per_joint", "avg_l1" }, default="mse", help='Type of loss')#new
+        parser.add_argument('--kernel_size', type=int, default=10, help='number of past frames to look to predict the future') # new
+
+
+        config = parser.parse_args()
+        return Configuration(vars(config))
+
+    @staticmethod
+    def from_json(json_path):
+        """Load configurations from a JSON file."""
+        with open(json_path, 'r') as f:
+            config = json.load(f)
+            
+            # all new flags if flag not seen yet set to default
+            config.setdefault('model', 'dummy')
+            config.setdefault('repr', 'rotmat')
+            config.setdefault('opt', 'sgd')
+            config.setdefault('use_lr_decay', False)
+            config.setdefault('lr_decay_rate', 0.98)
+            config.setdefault('lr_decay_step', 1000)
+            config.setdefault('clip_gradient', False)
+            config.setdefault('max_norm', 1)
+            config.setdefault('nr_dct_dim', 20)
+            config.setdefault('loss_type', 'mse')
+            config.setdefault('kernel_size', 10)
+
+            return Configuration(config)
+
+    def to_json(self, json_path):
+        """Dump configurations to a JSON file."""
+        with open(json_path, 'w') as f:
+            s = json.dumps(vars(self), indent=2, sort_keys=True)
+            f.write(s)
+
+    def update(self, adict):
+        self.__dict__.update(adict)